--- conflicted
+++ resolved
@@ -452,18 +452,10 @@
 # ==============================================================================
 set(OPENMVG_HAVE_ALEMBIC 0)
 IF(OpenMVG_USE_ALEMBIC)
-<<<<<<< HEAD
   FIND_PACKAGE(Alembic 1.6.0)
   IF(Alembic_FOUND)
     MESSAGE(STATUS "Alembic version ${Alembic_VERSION} found")
-    add_definitions(-DHAVE_ALEMBIC)
-=======
-  FIND_PACKAGE(Alembic)
-  IF(ALEMBIC_FOUND)
-    MESSAGE(STATUS "Alembic found")
-    include_directories(${ABC_INCLUDE_DIR})
     set(OPENMVG_HAVE_ALEMBIC 1)
->>>>>>> 00e17405
   ELSE()
     MESSAGE(STATUS "Alembic not found -- disabling I/O exporter")
     UPDATE_CACHE_VARIABLE(OpenMVG_USE_ALEMBIC OFF)
